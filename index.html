<!DOCTYPE html>
<html lang="en">
  <head>
    <meta charset="UTF-8" />
    <meta name="viewport" content="width=device-width, initial-scale=1.0" />
    <link rel="stylesheet" href="src/style.css" />
    <link rel="icon" href="src/images/1661-logo.png" />
    <link rel="preconnect" href="https://fonts.googleapis.com" />
    <link rel="preconnect" href="https://fonts.gstatic.com" crossorigin />
    <link
      href="https://fonts.googleapis.com/css2?family=Barlow+Condensed:ital@0;1&display=swap"
      rel="stylesheet"
    />
    <link rel="preconnect" href="https://fonts.googleapis.com" />
    <link rel="preconnect" href="https://fonts.gstatic.com" crossorigin />
    <title>Team 1661</title>
  </head>
  <body>
    <script>
      document.addEventListener("DOMContentLoaded", function () {
        // Typing effect for the heading
        const griffitronsH1 = document.querySelector(".intro-page h1");
        typeText(griffitronsH1, "Griffitrons 1661", 150);

        // Event listener for scrolling to "ABOUT OUR TEAM" section
        const whoWeAreButton = document.querySelector(".button a");
        whoWeAreButton.addEventListener("click", scrollToAboutTeam);

        // Event listener for revealing elements on scroll
        window.addEventListener("scroll", reveal);

        // Function for typing effect
        function typeText(element, text, speed) {
          let i = 0;
          let isTyping = true;

          const typingEffect = setInterval(function () {
            if (isTyping) {
              element.textContent += text.charAt(i);
              i++;

              if (i === text.length) {
                isTyping = false;
                /*setTimeout(function () {
                  isTyping = true;
                  element.textContent = "";
                  i = 0;
                }, 3000);*/
              }
            }/* else {
              if (element.textContent.length > 0) {
                element.textContent = element.textContent.slice(0, -1);
              } else {
                isTyping = true;
                i = 0;
              }
            }*/
          }, speed);
        }

        // Function to scroll to "ABOUT OUR TEAM" section
        function scrollToAboutTeam(event) {
          event.preventDefault();

          const aboutSection = document.getElementById("about-sec-target");
          aboutSection.scrollIntoView({
            behavior: "smooth",
            // Add this line to ensure smooth scrolling to the top of the section:
            block: "start",
          });
        }

        // Function to reveal elements on scroll
        function reveal() {
          const reveals = document.querySelectorAll(".reveal");
          const areaHeight = window.innerHeight;

          for (const reveal of reveals) {
            const areaTop = reveal.getBoundingClientRect().top;
            const areaBottom = areaTop + reveal.clientHeight;

            if (areaTop < areaHeight && areaBottom >= 0) {
              reveal.classList.add("active");
              reveal.classList.remove("secondary-inactive");
            } else {
              reveal.classList.add("secondary-inactive");
            }
          }
        }
      });
    </script>
    <!--USE FONT AWESOME FOR BRAND LOGOS - ACOUNT REQUIRED-->
    <script
      src="https://kit.fontawesome.com/c4d7755cf4.js"
      crossorigin="anonymous"
    ></script>
    <section class="nav-bar">
      <nav class="fixed-nav">
        <img
          class="logo"
          src="src/images/1661-logo-black.png"
          alt="Team 1661 Logo"
        />
        <ul id="navList">
<<<<<<< HEAD
          <li><a href="#about-jump">About</a></li>
          <li><a href="#robot-jump">Robots</a></li>
          <a href="#award-jump"><li>Awards</li></a>
          <li><a href="#socials">Socials</a></li>
=======
          <li><a href="#about-sec-target">About</a></li>
          <li><a href="#robots-target">Robots</a></li>
          <li><a href="#awards-target">Awards</a></li>
          <li><a href="#socials-target">Socials</a></li>
>>>>>>> 19c11e4e
        </ul>
      </nav>
    </section>
    <section class="intro-page">
      <h1 class="intro-heading"></h1>
<<<<<<< HEAD
      <div class="button"><a href="#about-jump">Who We Are</a></div>
    </section>

    <div class="jump" id="about-jump"></div>

=======
      <div class="button"><a href="#about-sec-target">Who We Are</a></div>
    </section>

    <div id="about-sec-target" class="scroll-target"></div>
>>>>>>> 19c11e4e
    <section class="reveal" id="about-sec">
      <div>
        <h2 class="about-our-team">ABOUT OUR TEAM</h2>
        <hr />

        <p class="about-writing">
          Team 1661 is a FIRST Robotics Competition team located at the Buckley
          School in Sherman Oaks, CA. We've been competing in FRC since our
          team's inception in 2005 and have won multiple competition awards over
          the years. Our team typically consists of 15-30 members, and we are
          working to expand both the team and our efforts to promote STEAM
          education in our school and local community.
        </p>
      </div>
    </section>

<<<<<<< HEAD
    <div class="jump" id="robot-jump"></div>

=======
    <div id="robots-target" class="scroll-target"></div>
>>>>>>> 19c11e4e
    <section id="robots" class="reveal">
      <h3 class="robot-head">Our Previous Robots:</h3>
      <hr />
      <img class="robot-photo" src="src/images/2023-bot.png"  alt="2023 robot, Nova, picking up a cone"/>
      <img class="robot-photo" src="src/images/2022-bot.jpg" alt="2022 robot, Eve, intaking a ball" />
      <div class="robot-text">
        <div class="nova-text">
          <h2>2023</h2>
          <h3>Nova</h3>
        </div>
        <div class="eve-text">
          <h2>2022</h2>
          <h3>Eve</h3>
        </div>
      </div>
    </section>

<<<<<<< HEAD
    <div class="jump" id="award-jump"></div>

=======
    <div id="awards-target" class="scroll-target"></div>
>>>>>>> 19c11e4e
    <section id="awards" class="reveal">
      <h1 class="our-awards">Our Awards</h1>
      <hr />
      <div class="award-text">
        <ul id="award-list">
          <li>
            <a class="award-year">2023</a> Dean's List Award Finalist - Sienna
            Simantob
          </li>
          <li>
            <a class="award-year">2017</a> Industrial Design Award - Hawaii
            Regional
          </li>
          <li><a class="award-year">2017</a> Hawaii Regional Finalist</li>
          <li>
            <a class="award-year">2015</a> Team Spirit Award - SCRRF Fall
            Classic
          </li>
          <li>
            <a class="award-year">2012</a> Team Spirit Award - SCRRF Fall
            Classic
          </li>
          <li>
            <a class="award-year">2012</a> Industrial Design Award - San Diego
            Regional
          </li>
          <li>
            <a class="award-year">2012</a> Excellence in Engineering Award - Las
            Vegas Regional Classic
          </li>
          <li>
            <a class="award-year">2005</a> Judges Award - Las Vegas Regional
            Classic
          </li>
        </ul>
      </div>
    </section>

    <div id="socials-target" class="scroll-target"></div>
    <section id="socials" class="reveal reveal-stationary">
      <h1 class="socials-head">Socials</h1>
      <hr />
      <div class="social-logos">
        <a href="https://github.com/Robotics1661" target="_blank"
          ><svg
            xmlns="http://www.w3.org/2000/svg"
            height="32"
            width="31"
            viewBox="0 0 496 512"
            class="socials-icon github"
          >
            <!--!Font Awesome Free 6.5.1 by @fontawesome - https://fontawesome.com License - https://fontawesome.com/license/free Copyright 2024 Fonticons, Inc.-->
            <path
              d="M165.9 397.4c0 2-2.3 3.6-5.2 3.6-3.3 .3-5.6-1.3-5.6-3.6 0-2 2.3-3.6 5.2-3.6 3-.3 5.6 1.3 5.6 3.6zm-31.1-4.5c-.7 2 1.3 4.3 4.3 4.9 2.6 1 5.6 0 6.2-2s-1.3-4.3-4.3-5.2c-2.6-.7-5.5 .3-6.2 2.3zm44.2-1.7c-2.9 .7-4.9 2.6-4.6 4.9 .3 2 2.9 3.3 5.9 2.6 2.9-.7 4.9-2.6 4.6-4.6-.3-1.9-3-3.2-5.9-2.9zM244.8 8C106.1 8 0 113.3 0 252c0 110.9 69.8 205.8 169.5 239.2 12.8 2.3 17.3-5.6 17.3-12.1 0-6.2-.3-40.4-.3-61.4 0 0-70 15-84.7-29.8 0 0-11.4-29.1-27.8-36.6 0 0-22.9-15.7 1.6-15.4 0 0 24.9 2 38.6 25.8 21.9 38.6 58.6 27.5 72.9 20.9 2.3-16 8.8-27.1 16-33.7-55.9-6.2-112.3-14.3-112.3-110.5 0-27.5 7.6-41.3 23.6-58.9-2.6-6.5-11.1-33.3 2.6-67.9 20.9-6.5 69 27 69 27 20-5.6 41.5-8.5 62.8-8.5s42.8 2.9 62.8 8.5c0 0 48.1-33.6 69-27 13.7 34.7 5.2 61.4 2.6 67.9 16 17.7 25.8 31.5 25.8 58.9 0 96.5-58.9 104.2-114.8 110.5 9.2 7.9 17 22.9 17 46.4 0 33.7-.3 75.4-.3 83.6 0 6.5 4.6 14.4 17.3 12.1C428.2 457.8 496 362.9 496 252 496 113.3 383.5 8 244.8 8zM97.2 352.9c-1.3 1-1 3.3 .7 5.2 1.6 1.6 3.9 2.3 5.2 1 1.3-1 1-3.3-.7-5.2-1.6-1.6-3.9-2.3-5.2-1zm-10.8-8.1c-.7 1.3 .3 2.9 2.3 3.9 1.6 1 3.6 .7 4.3-.7 .7-1.3-.3-2.9-2.3-3.9-2-.6-3.6-.3-4.3 .7zm32.4 35.6c-1.6 1.3-1 4.3 1.3 6.2 2.3 2.3 5.2 2.6 6.5 1 1.3-1.3 .7-4.3-1.3-6.2-2.2-2.3-5.2-2.6-6.5-1zm-11.4-14.7c-1.6 1-1.6 3.6 0 5.9 1.6 2.3 4.3 3.3 5.6 2.3 1.6-1.3 1.6-3.9 0-6.2-1.4-2.3-4-3.3-5.6-2z"
              stroke="currentColor"
              fill="currentColor"
            />
          </svg>
        </a>
        <a
          href="https://youtube.com/@buckleyrobotics?si=b8yHWWLd63viHncV"
          target="_blank"
          ><svg xmlns="http://www.w3.org/2000/svg" viewBox="0 0 576 512" class="socials-icon youtube">
            <!--!Font Awesome Free 6.5.1 by @fontawesome - https://fontawesome.com License - https://fontawesome.com/license/free Copyright 2024 Fonticons, Inc.-->
            <path
              d="M549.7 124.1c-6.3-23.7-24.8-42.3-48.3-48.6C458.8 64 288 64 288 64S117.2 64 74.6 75.5c-23.5 6.3-42 24.9-48.3 48.6-11.4 42.9-11.4 132.3-11.4 132.3s0 89.4 11.4 132.3c6.3 23.7 24.8 41.5 48.3 47.8C117.2 448 288 448 288 448s170.8 0 213.4-11.5c23.5-6.3 42-24.2 48.3-47.8 11.4-42.9 11.4-132.3 11.4-132.3s0-89.4-11.4-132.3zm-317.5 213.5V175.2l142.7 81.2-142.7 81.2z"
              stroke="currentColor"
              fill="currentColor"
            /></svg
        ></a>
        <a
          href="https://www.instagram.com/griffitrons1661/?hl=en"
          target="_blank"
        >
          <svg
            xmlns="http://www.w3.org/2000/svg"
            height="32"
            width="28"
            viewBox="0 0 448 512"
            class="socials-icon instagram"
          >
            <!--!Font Awesome Free 6.5.1 by @fontawesome - https://fontawesome.com License - https://fontawesome.com/license/free Copyright 2024 Fonticons, Inc.-->
            <path
              d="M224.1 141c-63.6 0-114.9 51.3-114.9 114.9s51.3 114.9 114.9 114.9S339 319.5 339 255.9 287.7 141 224.1 141zm0 189.6c-41.1 0-74.7-33.5-74.7-74.7s33.5-74.7 74.7-74.7 74.7 33.5 74.7 74.7-33.6 74.7-74.7 74.7zm146.4-194.3c0 14.9-12 26.8-26.8 26.8-14.9 0-26.8-12-26.8-26.8s12-26.8 26.8-26.8 26.8 12 26.8 26.8zm76.1 27.2c-1.7-35.9-9.9-67.7-36.2-93.9-26.2-26.2-58-34.4-93.9-36.2-37-2.1-147.9-2.1-184.9 0-35.8 1.7-67.6 9.9-93.9 36.1s-34.4 58-36.2 93.9c-2.1 37-2.1 147.9 0 184.9 1.7 35.9 9.9 67.7 36.2 93.9s58 34.4 93.9 36.2c37 2.1 147.9 2.1 184.9 0 35.9-1.7 67.7-9.9 93.9-36.2 26.2-26.2 34.4-58 36.2-93.9 2.1-37 2.1-147.8 0-184.8zM398.8 388c-7.8 19.6-22.9 34.7-42.6 42.6-29.5 11.7-99.5 9-132.1 9s-102.7 2.6-132.1-9c-19.6-7.8-34.7-22.9-42.6-42.6-11.7-29.5-9-99.5-9-132.1s-2.6-102.7 9-132.1c7.8-19.6 22.9-34.7 42.6-42.6 29.5-11.7 99.5-9 132.1-9s102.7-2.6 132.1 9c19.6 7.8 34.7 22.9 42.6 42.6 11.7 29.5 9 99.5 9 132.1s2.7 102.7-9 132.1z"
              stroke="currentColor"
              fill="currentColor"
            />
          </svg>
        </a>
        <a href="https://www.tiktok.com/@griffitron1661" target="_blank">
          <svg xmlns="http://www.w3.org/2000/svg" viewBox="0 0 448 512" class="socials-icon tiktok">
            <!--!Font Awesome Free 6.5.1 by @fontawesome - https://fontawesome.com License - https://fontawesome.com/license/free Copyright 2024 Fonticons, Inc.-->
            <path
              d="M448 209.9a210.1 210.1 0 0 1 -122.8-39.3V349.4A162.6 162.6 0 1 1 185 188.3V278.2a74.6 74.6 0 1 0 52.2 71.2V0l88 0a121.2 121.2 0 0 0 1.9 22.2h0A122.2 122.2 0 0 0 381 102.4a121.4 121.4 0 0 0 67 20.1z"
              stroke="currentColor"
              fill="currentColor"
            />
          </svg>
        </a>
      </div>
    </section>
  </body>
</html><|MERGE_RESOLUTION|>--- conflicted
+++ resolved
@@ -102,34 +102,19 @@
           alt="Team 1661 Logo"
         />
         <ul id="navList">
-<<<<<<< HEAD
-          <li><a href="#about-jump">About</a></li>
-          <li><a href="#robot-jump">Robots</a></li>
-          <a href="#award-jump"><li>Awards</li></a>
-          <li><a href="#socials">Socials</a></li>
-=======
           <li><a href="#about-sec-target">About</a></li>
           <li><a href="#robots-target">Robots</a></li>
           <li><a href="#awards-target">Awards</a></li>
           <li><a href="#socials-target">Socials</a></li>
->>>>>>> 19c11e4e
         </ul>
       </nav>
     </section>
     <section class="intro-page">
       <h1 class="intro-heading"></h1>
-<<<<<<< HEAD
-      <div class="button"><a href="#about-jump">Who We Are</a></div>
-    </section>
-
-    <div class="jump" id="about-jump"></div>
-
-=======
       <div class="button"><a href="#about-sec-target">Who We Are</a></div>
     </section>
 
     <div id="about-sec-target" class="scroll-target"></div>
->>>>>>> 19c11e4e
     <section class="reveal" id="about-sec">
       <div>
         <h2 class="about-our-team">ABOUT OUR TEAM</h2>
@@ -146,12 +131,7 @@
       </div>
     </section>
 
-<<<<<<< HEAD
-    <div class="jump" id="robot-jump"></div>
-
-=======
     <div id="robots-target" class="scroll-target"></div>
->>>>>>> 19c11e4e
     <section id="robots" class="reveal">
       <h3 class="robot-head">Our Previous Robots:</h3>
       <hr />
@@ -169,12 +149,7 @@
       </div>
     </section>
 
-<<<<<<< HEAD
-    <div class="jump" id="award-jump"></div>
-
-=======
     <div id="awards-target" class="scroll-target"></div>
->>>>>>> 19c11e4e
     <section id="awards" class="reveal">
       <h1 class="our-awards">Our Awards</h1>
       <hr />
